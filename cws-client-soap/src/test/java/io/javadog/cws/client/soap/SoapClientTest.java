--- conflicted
+++ resolved
@@ -90,11 +90,7 @@
         assertNotNull(response);
         assertEquals(ReturnCode.SUCCESS.getHttpCode(), response.getReturnCode());
         assertEquals("Ok", response.getReturnMessage());
-<<<<<<< HEAD
         assertEquals("1.2-SNAPSHOT", response.getVersion());
-=======
-        assertEquals("1.1.2", response.getVersion());
->>>>>>> 5a8dac58
     }
 
     @Test
