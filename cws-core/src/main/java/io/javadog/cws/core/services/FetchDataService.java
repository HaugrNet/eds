/*
 * =============================================================================
 * Copyright (c) 2016-2017, JavaDog.io
 * -----------------------------------------------------------------------------
 * Project: CWS (cws-core)
 * =============================================================================
 */
package io.javadog.cws.core.services;

import io.javadog.cws.api.common.Constants;
import io.javadog.cws.api.common.ReturnCode;
import io.javadog.cws.api.dtos.Metadata;
import io.javadog.cws.api.requests.FetchDataRequest;
import io.javadog.cws.api.responses.FetchDataResponse;
import io.javadog.cws.core.enums.Permission;
import io.javadog.cws.core.enums.SanityStatus;
import io.javadog.cws.core.jce.SecretCWSKey;
import io.javadog.cws.core.model.Settings;
import io.javadog.cws.core.model.entities.DataEntity;
import io.javadog.cws.core.model.entities.MetadataEntity;

import javax.persistence.EntityManager;
import java.util.ArrayList;
import java.util.Date;
import java.util.List;
import java.util.Objects;

/**
 * @author Kim Jensen
 * @since  CWS 1.0
 */
public final class FetchDataService extends Serviceable<FetchDataResponse, FetchDataRequest> {

    public FetchDataService(final Settings settings, final EntityManager entityManager) {
        super(settings, entityManager);
    }

    /**
     * {@inheritDoc}
     */
    @Override
    public FetchDataResponse perform(final FetchDataRequest request) {
        verifyRequest(request, Permission.FETCH_DATA);
        final MetadataEntity root = findRootMetadata(request);
        final FetchDataResponse response;

        if (root != null) {
            if (Objects.equals(root.getType().getName(), Constants.FOLDER_TYPENAME)) {
                final int pageNumber = request.getPageNumber();
                final int pageSize = request.getPageSize();
<<<<<<< HEAD
                final List<MetadataEntity> found = dao.findMetadataByMemberAndFolder(member, root.getId(), pageNumber, pageSize);
                response = prepareResponse(root.getExternalId(), found);
=======
                final List<MetadataEntity> found = dao.findMetadataByMemberAndFolder(member, root, pageNumber, pageSize);
                final long count = dao.countFolderContent(root.getId());
                response = prepareResponse(root.getExternalId(), found, count);
>>>>>>> e01b7f93
            } else {
                response = readCompleteDataObject(root);
            }
        } else {
            response = new FetchDataResponse(ReturnCode.IDENTIFICATION_WARNING, "No information could be found for the given Id.");
        }

        return response;
    }

    /**
     * <p>When getting a request, we first need to find out what data it is that
     * is being requested. As all we have to go on is Id's, the information can
     * be hard to specify. Hence, we simply start by looking up the base
     * Metadata entity for the request, which can be either the root (if only a
     * Circle is given) folder, a folder or a Data record (if DataId is
     * given).</p>
     *
     * <p>If no record is found, then a null value is returned.</p>
     *
     * @param request Request Object with Circle & Data Id's
     * @return Root Metadata Record, to base the rest of the processing on
     */
    private MetadataEntity findRootMetadata(final FetchDataRequest request) {
        final String circleId = request.getCircleId();
        final String dataId = request.getDataId();
        final MetadataEntity found;

        if (dataId != null) {
            found = dao.findMetaDataByMemberAndExternalId(member.getId(), dataId);
        } else {
            found = dao.findRootByMemberCircle(member.getId(), circleId);
        }

        return found;
    }

    private FetchDataResponse readCompleteDataObject(final MetadataEntity metadata) {
        // Following Query will read out a specific Data Record with meta data
        // information, if the person is allowed, which includes checks for
        // Circle Membership and right TrustLevel of the Member. If no Entity
        // is found, then there can be multiple reasons.
        final DataEntity entity = dao.findDataByMemberAndExternalId(member, metadata.getExternalId());
        final FetchDataResponse response = new FetchDataResponse();
        final MetadataEntity parent = dao.find(MetadataEntity.class, metadata.getParentId());
        final Metadata metaData = convert(metadata, parent.getExternalId());

        if (entity != null) {
            final String checksum = crypto.generateChecksum(entity.getData());
            if (Objects.equals(checksum, entity.getChecksum())) {
                final SecretCWSKey key = extractCircleKey(entity);
                key.setSalt(entity.getInitialVector());
                final byte[] bytes = crypto.decrypt(key, entity.getData());
                final List<Metadata> metadataList = new ArrayList<>(1);
                metadataList.add(metaData);

                response.setMetadata(metadataList);
                response.setData(bytes);
            } else {
                // Let's update the DB with the information that the data is
                // invalid, and return the error.
                entity.setSanityStatus(SanityStatus.FAILED);
                entity.setSanityChecked(new Date());
                dao.persist(entity);

                response.setReturnCode(ReturnCode.INTEGRITY_ERROR);
                response.setReturnMessage("The Encrypted Data Checksum is invalid, the data appears to have been corrupted.");
            }
        }

        return response;
    }

    private static FetchDataResponse prepareResponse(final String folderId, final List<MetadataEntity> records, final long count) {
        final List<Metadata> list = new ArrayList<>(records.size());

        for (final MetadataEntity metadata : records) {
            final Metadata data = convert(metadata, folderId);
            list.add(data);
        }

        final FetchDataResponse response = new FetchDataResponse();
        response.setMetadata(list);
        response.setRecords(count);

        return response;
    }

    private static Metadata convert(final MetadataEntity entity, final String folderId) {
        final Metadata metaData = new Metadata();

        metaData.setDataId(entity.getExternalId());
        metaData.setCircleId(entity.getCircle().getExternalId());
        metaData.setFolderId(folderId);
        metaData.setDataName(entity.getName());
        metaData.setTypeName(entity.getType().getName());
        metaData.setAdded(entity.getAdded());

        return metaData;
    }
}<|MERGE_RESOLUTION|>--- conflicted
+++ resolved
@@ -48,14 +48,9 @@
             if (Objects.equals(root.getType().getName(), Constants.FOLDER_TYPENAME)) {
                 final int pageNumber = request.getPageNumber();
                 final int pageSize = request.getPageSize();
-<<<<<<< HEAD
                 final List<MetadataEntity> found = dao.findMetadataByMemberAndFolder(member, root.getId(), pageNumber, pageSize);
-                response = prepareResponse(root.getExternalId(), found);
-=======
-                final List<MetadataEntity> found = dao.findMetadataByMemberAndFolder(member, root, pageNumber, pageSize);
                 final long count = dao.countFolderContent(root.getId());
                 response = prepareResponse(root.getExternalId(), found, count);
->>>>>>> e01b7f93
             } else {
                 response = readCompleteDataObject(root);
             }
@@ -98,7 +93,7 @@
         // information, if the person is allowed, which includes checks for
         // Circle Membership and right TrustLevel of the Member. If no Entity
         // is found, then there can be multiple reasons.
-        final DataEntity entity = dao.findDataByMemberAndExternalId(member, metadata.getExternalId());
+        final DataEntity entity = dao.findDataByMemberAndExternalId(member.getId(), metadata.getExternalId());
         final FetchDataResponse response = new FetchDataResponse();
         final MetadataEntity parent = dao.find(MetadataEntity.class, metadata.getParentId());
         final Metadata metaData = convert(metadata, parent.getExternalId());
@@ -139,7 +134,6 @@
 
         final FetchDataResponse response = new FetchDataResponse();
         response.setMetadata(list);
-        response.setRecords(count);
 
         return response;
     }
