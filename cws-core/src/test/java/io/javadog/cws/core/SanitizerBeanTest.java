/*
 * CWS, Cryptographic Web Store - open source Cryptographic Storage system.
 * Copyright (C) 2016-2019, JavaDog.io
 * mailto: cws AT JavaDog DOT io
 *
 * CWS is free software; you can redistribute it and/or modify it under the
 * terms of the Apache License, as published by the Apache Software Foundation.
 *
 * CWS is distributed in the hope that it will be useful, but WITHOUT ANY
 * WARRANTY; without even the implied warranty of MERCHANTABILITY or FITNESS
 * FOR A PARTICULAR PURPOSE. See the Apache License for more details.
 *
 * You should have received a copy of the Apache License, version 2, along with
 * this program; If not, you can download a copy of the License
 * here: https://www.apache.org/licenses/
 */
package io.javadog.cws.core;

import static org.junit.jupiter.api.Assertions.assertEquals;
import static org.junit.jupiter.api.Assertions.assertFalse;
import static org.junit.jupiter.api.Assertions.assertNotNull;
import static org.junit.jupiter.api.Assertions.assertTrue;

import io.javadog.cws.api.common.ReturnCode;
import io.javadog.cws.api.responses.ProcessDataResponse;
import io.javadog.cws.core.enums.SanityStatus;
import io.javadog.cws.core.enums.StandardSetting;
import io.javadog.cws.core.exceptions.CWSException;
import io.javadog.cws.core.model.Settings;
import io.javadog.cws.core.model.entities.DataEntity;
import io.javadog.cws.core.services.ProcessDataService;
import java.io.Serializable;
import java.lang.reflect.Field;
import java.lang.reflect.InvocationTargetException;
import java.util.Collection;
import java.util.Date;
import java.util.List;
import javax.ejb.EJBException;
import javax.ejb.ScheduleExpression;
import javax.ejb.Timer;
import javax.ejb.TimerConfig;
import javax.ejb.TimerHandle;
import javax.ejb.TimerService;
import javax.persistence.Query;
import org.junit.jupiter.api.Test;

/**
 * @author Kim Jensen
 * @since CWS 1.0
 */
final class SanitizerBeanTest extends DatabaseSetup {

    @Test
    void testStartupBeanWithSanitizeCheck() {
        prepareInvalidData();
        prepareStartupBean("true");

<<<<<<< HEAD
        final List<Long> list = prepareSanitizeBean().findNextBatch(100);
        assertNotNull(list);

        // Note; During the release of version 1.1, this test suddenly started
        // failing. From debugging, the question was more why id didn't fail
        // earlier as there was suppose to be invalid data in the DB.
        // See https://github.com/JavaDogs/cws/issues/58
        // assertFalse(list.isEmpty())
=======
        assertTrue(prepareSanitizeBean().findNextBatch(100).isEmpty());
    }

    @Test
    void testStartupBeanWithoutSanitizeCheck() {
        prepareInvalidData();
        prepareStartupBean("false");

        assertEquals(6, prepareSanitizeBean().findNextBatch(100).size());
>>>>>>> 5a8dac58
    }

    @Test
    void testStartupBeanWithEmptyVersionTable() {
        final Query query = entityManager.createNativeQuery("delete from cws_versions where id > 0");
        query.executeUpdate();

        final StartupBean bean = prepareStartupBean("true");
        assertFalse(getBeanSettings(bean).isReady());
    }

    @Test
    void testStartupBeanWithDifferentVersion() {
        final Query query = entityManager.createNativeQuery("insert into cws_versions (schema_version, cws_version, db_vendor) values (9999, '99.9.9', 'H2')");
        query.executeUpdate();

        final StartupBean bean = prepareStartupBean("true");
        assertFalse(getBeanSettings(bean).isReady());
    }

    @Test
    void testStartupBeanTimerService() {
        prepareInvalidData();
        final SanitizerBean sanitizerBean = prepareSanitizeBean();
        final List<Long> idsBefore = sanitizerBean.findNextBatch(100);

        final StartupBean bean = prepareStartupBean("false");
        bean.runSanitizing(new TestTimer());

        final List<Long> idsAfter = sanitizerBean.findNextBatch(100);
        assertFalse(idsBefore.isEmpty());
        assertTrue(idsAfter.isEmpty());
    }

    @Test
    void testSantizeBean() {
        final SanitizerBean bean = prepareSanitizeBean();
        prepareInvalidData();

        // Check that there is nothing to scan/check at first
        final List<Long> idsBefore = bean.findNextBatch(100);
        assertEquals(6, idsBefore.size());

        // Run the actual sanitizing
        bean.sanitize();

        // Finally, verify that all records have been sanitized.
        final List<Long> idsAfter = bean.findNextBatch(100);
        assertTrue(idsAfter.isEmpty());
    }

    // =========================================================================
    // Internal Helper Methods
    // =========================================================================

    private StartupBean prepareStartupBean(final String sanityAtStartup) {
        try {
            final StartupBean bean = StartupBean.class.getConstructor().newInstance();

            final Settings newSettings = newSettings();
            newSettings.set(StandardSetting.SANITY_STARTUP.getKey(), sanityAtStartup);

            // Inject Dependencies
            setField(bean, "entityManager", entityManager);
            setField(bean, "sanitizerBean", prepareSanitizeBean());
            setField(bean, "timerService", new TestTimerService());
            setField(bean, "settings", newSettings);

            // The Bean is updating the Settings via the DB, so we need to alter
            // the content of the DB to reflect this. As the content has not yet
            // been read out - it is also not cached, hence a simply update will
            // suffice.
            final Query query = entityManager.createQuery("update SettingEntity set setting = :setting where name = :name");
            query.setParameter("name", StandardSetting.SANITY_STARTUP.getKey());
            query.setParameter("setting", sanityAtStartup);
            query.executeUpdate();

            // Invoke PostConstructor
            bean.startup();

            return bean;
        } catch (InstantiationException | InvocationTargetException | IllegalAccessException | NoSuchMethodException e) {
            throw new CWSException(ReturnCode.ERROR, "Cannot instantiate Service Object", e);
        }
    }

    private SanitizerBean prepareSanitizeBean() {
        try {
            final SanitizerBean bean = SanitizerBean.class.getConstructor().newInstance();

            // Inject Dependencies
            setField(bean, "entityManager", entityManager);

            return bean;
        } catch (InstantiationException | InvocationTargetException | IllegalAccessException | NoSuchMethodException e) {
            throw new CWSException(ReturnCode.ERROR, "Cannot instantiate Service Object", e);
        }
    }

    private static Settings getBeanSettings(final StartupBean bean) {
        try {
            final Class<?> clazz = bean.getClass();
            final Field field = clazz.getDeclaredField("settings");
            final boolean isAccessible = field.isAccessible();

            field.setAccessible(true);
            final Settings beanSettings = (Settings) field.get(bean);
            field.setAccessible(isAccessible);

            return beanSettings;
        } catch (IllegalAccessException | NoSuchFieldException e) {
            throw new CWSException(ReturnCode.ERROR, "Cannot instantiate Service Object", e);
        }
    }

    private static class TestTimer implements Timer {

        @Override
        public void cancel() throws IllegalStateException, EJBException {

        }

        @Override
        public long getTimeRemaining() throws IllegalStateException, EJBException {
            return 0;
        }

        @Override
        public Date getNextTimeout() throws IllegalStateException, EJBException {
            return null;
        }

        @Override
        public ScheduleExpression getSchedule() throws IllegalStateException, EJBException {
            return null;
        }

        @Override
        public boolean isPersistent() throws IllegalStateException, EJBException {
            return false;
        }

        @Override
        public boolean isCalendarTimer() throws IllegalStateException, EJBException {
            return false;
        }

        @Override
        public Serializable getInfo() throws IllegalStateException, EJBException {
            return null;
        }

        @Override
        public TimerHandle getHandle() throws IllegalStateException, EJBException {
            return null;
        }
    }

    private static class TestTimerService implements TimerService {

        @Override
        public Timer createTimer(final long duration, final Serializable info) throws IllegalArgumentException, IllegalStateException, EJBException {
            return null;
        }

        @Override
        public Timer createSingleActionTimer(final long duration, final TimerConfig timerConfig) throws IllegalArgumentException, IllegalStateException, EJBException {
            return null;
        }

        @Override
        public Timer createTimer(final long initialDuration, final long intervalDuration, final Serializable info) throws IllegalArgumentException, IllegalStateException, EJBException {
            return null;
        }

        @Override
        public Timer createIntervalTimer(final long initialDuration, final long intervalDuration, final TimerConfig timerConfig) throws IllegalArgumentException, IllegalStateException, EJBException {
            return null;
        }

        @Override
        public Timer createTimer(final Date expiration, final Serializable info) throws IllegalArgumentException, IllegalStateException, EJBException {
            return null;
        }

        @Override
        public Timer createSingleActionTimer(final Date expiration, final TimerConfig timerConfig) throws IllegalArgumentException, IllegalStateException, EJBException {
            return null;
        }

        @Override
        public Timer createTimer(final Date initialExpiration, final long intervalDuration, final Serializable info) throws IllegalArgumentException, IllegalStateException, EJBException {
            return null;
        }

        @Override
        public Timer createIntervalTimer(final Date initialExpiration, final long intervalDuration, final TimerConfig timerConfig) throws IllegalArgumentException, IllegalStateException, EJBException {
            return null;
        }

        @Override
        public Timer createCalendarTimer(final ScheduleExpression schedule) throws IllegalArgumentException, IllegalStateException, EJBException {
            return null;
        }

        @Override
        public Timer createCalendarTimer(final ScheduleExpression schedule, final TimerConfig timerConfig) throws IllegalArgumentException, IllegalStateException, EJBException {
            return null;
        }

        @Override
        public Collection<Timer> getTimers() throws IllegalStateException, EJBException {
            return null;
        }

        @Override
        public Collection<Timer> getAllTimers() throws IllegalStateException, EJBException {
            return null;
        }
    }

    private void prepareInvalidData() {
        final ProcessDataService service = new ProcessDataService(settings, entityManager);
        timeWarpChecksum(service.perform(prepareAddDataRequest(MEMBER_1, CIRCLE_1_ID, "Valid Data1", 1048576)), new Date(1L));
        falsifyChecksum(service.perform(prepareAddDataRequest(MEMBER_1, CIRCLE_1_ID, "Invalidated Data1", 1048576)), new Date(2L), SanityStatus.OK);
        falsifyChecksum(service.perform(prepareAddDataRequest(MEMBER_1, CIRCLE_1_ID, "Invalidated Data2", 524288)), new Date(), SanityStatus.OK);
        timeWarpChecksum(service.perform(prepareAddDataRequest(MEMBER_1, CIRCLE_2_ID, "Valid Data2", 1048576)), new Date(3L));
        falsifyChecksum(service.perform(prepareAddDataRequest(MEMBER_1, CIRCLE_2_ID, "Invalidated Data3", 1048576)), new Date(4L), SanityStatus.OK);
        falsifyChecksum(service.perform(prepareAddDataRequest(MEMBER_1, CIRCLE_2_ID, "Invalidated Data4", 524288)), new Date(), SanityStatus.OK);
        timeWarpChecksum(service.perform(prepareAddDataRequest(MEMBER_4, CIRCLE_3_ID, "Valid Data3", 1048576)), new Date(5L));
        falsifyChecksum(service.perform(prepareAddDataRequest(MEMBER_4, CIRCLE_3_ID, "Invalidated Data5", 1048576)), new Date(6L), SanityStatus.OK);
        falsifyChecksum(service.perform(prepareAddDataRequest(MEMBER_4, CIRCLE_3_ID, "Invalidated Data6", 524288)), new Date(), SanityStatus.OK);
    }

    private void timeWarpChecksum(final ProcessDataResponse response, final Date sanityCheck) {
        // Now to the tricky part. We wish to test that the checksum is invalid,
        // and thus resulting in a correct error message. As the checksum is
        // controlled internally by CWS, it cannot be altered (rightfully) via
        // the API, hence we have to modify it directly in the database!
        final String jql = "select d from DataEntity d where d.metadata.externalId = :eid";
        final Query query = entityManager.createQuery(jql);
        query.setParameter("eid", response.getDataId());
        final DataEntity entity = (DataEntity) query.getSingleResult();
        entity.setSanityStatus(SanityStatus.OK);
        entity.setSanityChecked(sanityCheck);
        entityManager.persist(entity);
    }
}<|MERGE_RESOLUTION|>--- conflicted
+++ resolved
@@ -18,7 +18,6 @@
 
 import static org.junit.jupiter.api.Assertions.assertEquals;
 import static org.junit.jupiter.api.Assertions.assertFalse;
-import static org.junit.jupiter.api.Assertions.assertNotNull;
 import static org.junit.jupiter.api.Assertions.assertTrue;
 
 import io.javadog.cws.api.common.ReturnCode;
@@ -55,16 +54,6 @@
         prepareInvalidData();
         prepareStartupBean("true");
 
-<<<<<<< HEAD
-        final List<Long> list = prepareSanitizeBean().findNextBatch(100);
-        assertNotNull(list);
-
-        // Note; During the release of version 1.1, this test suddenly started
-        // failing. From debugging, the question was more why id didn't fail
-        // earlier as there was suppose to be invalid data in the DB.
-        // See https://github.com/JavaDogs/cws/issues/58
-        // assertFalse(list.isEmpty())
-=======
         assertTrue(prepareSanitizeBean().findNextBatch(100).isEmpty());
     }
 
@@ -74,7 +63,6 @@
         prepareStartupBean("false");
 
         assertEquals(6, prepareSanitizeBean().findNextBatch(100).size());
->>>>>>> 5a8dac58
     }
 
     @Test
