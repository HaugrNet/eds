--- conflicted
+++ resolved
@@ -3,11 +3,7 @@
     <modelVersion>4.0.0</modelVersion>
     <groupId>io.javadog</groupId>
     <artifactId>cws</artifactId>
-<<<<<<< HEAD
     <version>1.2-SNAPSHOT</version>
-=======
-    <version>1.1-SNAPSHOT</version>
->>>>>>> 353d2b86
     <packaging>pom</packaging>
     <name>CWS</name>
 
